import logging
import math
import re
import unicodedata
from typing import Literal

import regex
from pymupdf import Font

from babeldoc.format.pdf.document_il import GraphicState
from babeldoc.format.pdf.document_il import il_version_1
from babeldoc.format.pdf.document_il.il_version_1 import Box
from babeldoc.format.pdf.document_il.il_version_1 import PdfCharacter
from babeldoc.format.pdf.document_il.il_version_1 import PdfParagraph
from babeldoc.format.pdf.document_il.il_version_1 import PdfParagraphComposition

logger = logging.getLogger(__name__)
HEIGHT_NOT_USFUL_CHAR_IN_CHAR = (
    "∑︁",
    # 暂时假设 cid:17 和 cid 16 是特殊情况
    # 来源于 arXiv:2310.18608v2 第九页公式大括号
    "(cid:17)",
    "(cid:16)",
    # arXiv:2411.19509v2 第四页 []
    "(cid:104)",
    "(cid:105)",
    # arXiv:2411.19509v2 第四页 公式的 | 竖线
    "(cid:13)",
    "∑︁",
    # arXiv:2412.05265 27 页 累加号
    "(cid:88)",
    # arXiv:2412.05265 16 页 累乘号
    "(cid:89)",
    # arXiv:2412.05265 27 页 积分
    "(cid:90)",
    # arXiv:2412.05265 32 页 公式左右的中括号
    "(cid:2)",
    "(cid:3)",
    "·",
    "√",
)


LEFT_BRACKET = ("(cid:8)", "(", "(cid:16)", "{", "[", "(cid:104)", "(cid:2)")
RIGHT_BRACKET = ("(cid:9)", ")", "(cid:17)", "}", "]", "(cid:105)", "(cid:3)")

BULLET_POINT_PATTERN = re.compile(
    r"[■•⚫⬤◆◇○●◦‣⁃▪▫∗†‡¹²³⁴⁵⁶⁷⁸⁹⁰₁₂₃₄₅₆₇₈₉₀ᵃᵇᶜᵈᵉᶠᵍʰⁱʲᵏˡᵐⁿᵒᵖᵍʳˢᵗᵘᵛʷˣʸᶻ†‡§¶※⁑⁂⁕⁎⁜⁑❧☙⁋‖‽·]"
)


def is_bullet_point(char: PdfCharacter) -> bool:
    """Check if the character is a bullet point.

    Args:
        char: The character to check

    Returns:
        bool: True if the character is a bullet point
    """
    is_bullet = bool(BULLET_POINT_PATTERN.match(char.char_unicode))
    return is_bullet


def calculate_box_iou(box1: Box, box2: Box) -> float:
    """Calculate the Intersection over Union (IOU) between two boxes.

    Args:
        box1: First box
        box2: Second box

    Returns:
        float: IOU value between 0 and 1
    """
    if box1 is None or box2 is None:
        return 0.0

    # Calculate intersection
    x_left = max(box1.x, box2.x)
    y_top = max(box1.y, box2.y)
    x_right = min(box1.x2, box2.x2)
    y_bottom = min(box1.y2, box2.y2)

    # Check if there's no intersection
    if x_left >= x_right or y_top >= y_bottom:
        return 0.0

    # Calculate intersection area
    intersection_area = (x_right - x_left) * (y_bottom - y_top)

    # Calculate areas of both boxes
    box1_area = (box1.x2 - box1.x) * (box1.y2 - box1.y)
    box2_area = (box2.x2 - box2.x) * (box2.y2 - box2.y)

    # Calculate union area
    union_area = box1_area + box2_area - intersection_area

    # Avoid division by zero
    if union_area <= 0:
        return 0.0

    return intersection_area / union_area


def formular_height_ignore_char(char: PdfCharacter):
    return (
        char.pdf_character_id is None
        or char.char_unicode in HEIGHT_NOT_USFUL_CHAR_IN_CHAR
    )


def box_to_tuple(box: Box) -> tuple[float, float, float, float]:
    """Converts a Box object to a tuple of its coordinates."""
    if box is None:
        return (0, 0, 0, 0)
    return (box.x, box.y, box.x2, box.y2)


class Layout:
    def __init__(self, layout_id, name):
        self.id = layout_id
        self.name = name

    @staticmethod
    def is_newline(prev_char: PdfCharacter, curr_char: PdfCharacter) -> bool:
        # 如果没有前一个字符，不是换行
        if prev_char is None:
            return False

        # 获取两个字符的中心 y 坐标
        # prev_y = (prev_char.box.y + prev_char.box.y2) / 2
        # curr_y = (curr_char.box.y + curr_char.box.y2) / 2

        # 如果当前字符的 y 坐标明显低于前一个字符，说明换行了
        # 这里使用字符高度的一半作为阈值
        char_height = max(
            curr_char.box.y2 - curr_char.box.y,
            prev_char.box.y2 - prev_char.box.y,
        )
        char_width = max(
            curr_char.box.x2 - curr_char.box.x,
            prev_char.box.x2 - prev_char.box.x,
        )
        should_new_line = (
            curr_char.box.y2 < prev_char.box.y
            or curr_char.box.x2 < prev_char.box.x - char_width * 10
        )
        if should_new_line and (
            formular_height_ignore_char(curr_char)
            or formular_height_ignore_char(prev_char)
        ):
            return False
        return should_new_line


def get_paragraph_length_except(
    paragraph: PdfParagraph,
    except_chars: str,
    font: Font,
) -> int:
    length = 0
    for composition in paragraph.pdf_paragraph_composition:
        if composition.pdf_character:
            length += (
                composition.pdf_character[0].box.x2 - composition.pdf_character[0].box.x
            )
        elif composition.pdf_same_style_characters:
            for pdf_char in composition.pdf_same_style_characters.pdf_character:
                if pdf_char.char_unicode in except_chars:
                    continue
                length += pdf_char.box.x2 - pdf_char.box.x
        elif composition.pdf_same_style_unicode_characters:
            for char_unicode in composition.pdf_same_style_unicode_characters.unicode:
                if char_unicode in except_chars:
                    continue
                length += font.char_lengths(
                    char_unicode,
                    composition.pdf_same_style_unicode_characters.pdf_style.font_size,
                )[0]
        elif composition.pdf_line:
            for pdf_char in composition.pdf_line.pdf_character:
                if pdf_char.char_unicode in except_chars:
                    continue
                length += pdf_char.box.x2 - pdf_char.box.x
        elif composition.pdf_formula:
            length += composition.pdf_formula.box.x2 - composition.pdf_formula.box.x
        else:
            logger.error(
                f"Unknown composition type. "
                f"Composition: {composition}. "
                f"Paragraph: {paragraph}. ",
            )
            continue
    return length


def get_paragraph_unicode(paragraph: PdfParagraph) -> str:
    chars = []
    for composition in paragraph.pdf_paragraph_composition:
        if composition.pdf_line:
            chars.extend(composition.pdf_line.pdf_character)
        elif composition.pdf_same_style_characters:
            chars.extend(composition.pdf_same_style_characters.pdf_character)
        elif composition.pdf_same_style_unicode_characters:
            chars.extend(composition.pdf_same_style_unicode_characters.unicode)
        elif composition.pdf_formula:
            chars.extend(composition.pdf_formula.pdf_character)
        elif composition.pdf_character:
            chars.append(composition.pdf_character)
        else:
            logger.error(
                f"Unknown composition type. "
                f"Composition: {composition}. "
                f"Paragraph: {paragraph}. ",
            )
            continue
    return get_char_unicode_string(chars)


SPACE_REGEX = regex.compile(r"\s+", regex.UNICODE)


def get_char_unicode_string(chars: list[PdfCharacter | str]) -> str:
    """
    将字符列表转换为 Unicode 字符串，根据字符间距自动插入空格。
    有些 PDF 不会显式编码空格，这时需要根据间距自动插入空格。

    Args:
        chars: 字符列表，可以是 PdfCharacter 对象或字符串

    Returns:
        str: 处理后的 Unicode 字符串
    """
    # 计算字符间距的中位数
    distances = []
    for i in range(len(chars) - 1):
        if not (
            isinstance(chars[i], PdfCharacter)
            and isinstance(chars[i + 1], PdfCharacter)
        ):
            continue
        distance = chars[i + 1].box.x - chars[i].box.x2
        if distance > 1:  # 只考虑正向距离
            distances.append(distance)

    # 去重后的距离
    distinct_distances = sorted(set(distances))

    if not distinct_distances:
        median_distance = 1
    elif len(distinct_distances) == 1:
        median_distance = distinct_distances[0]
    else:
        median_distance = distinct_distances[1]

    # 构建 unicode 字符串，根据间距插入空格
    unicode_chars = []
    for i in range(len(chars)):
        # 如果不是字符对象，直接添加，一般来说这个时候 chars[i] 是字符串
        if not isinstance(chars[i], PdfCharacter):
            unicode_chars.append(chars[i])
            continue

<<<<<<< HEAD
        # use unicode regex to replace all space with " "
        unicode_chars.append(
            regex.sub(
                r"\s+",
                " ",
                unicodedata.normalize("NFKC", chars[i].char_unicode),
            )
        )
=======
        unicode_chars.append(chars[i].char_unicode)
>>>>>>> b60c1422

        # 如果是空格，跳过
        if chars[i].char_unicode == " ":
            continue

        # 如果两个字符都是 PdfCharacter，检查间距
        if i < len(chars) - 1 and isinstance(chars[i + 1], PdfCharacter):
            distance = chars[i + 1].box.x - chars[i].box.x2
            if distance >= median_distance or Layout.is_newline(  # 间距大于中位数
                chars[i],
                chars[i + 1],
            ):  # 换行
                unicode_chars.append(" ")  # 添加空格

    result = "".join(unicode_chars)
    # use unicode regex to replace all space with " "
    normalize = unicodedata.normalize("NFKC", result)
    result = SPACE_REGEX.sub(" ", normalize).strip()
    return result


def get_paragraph_max_height(paragraph: PdfParagraph) -> float:
    """
    获取段落中最高的排版单元高度。

    Args:
        paragraph: PDF 段落对象

    Returns:
        float: 最大高度值
    """
    max_height = 0.0
    for composition in paragraph.pdf_paragraph_composition:
        if composition is None:
            continue
        if composition.pdf_character:
            char_height = (
                composition.pdf_character[0].box.y2 - composition.pdf_character[0].box.y
            )
            max_height = max(max_height, char_height)
        elif composition.pdf_same_style_characters:
            for pdf_char in composition.pdf_same_style_characters.pdf_character:
                char_height = pdf_char.box.y2 - pdf_char.box.y
                max_height = max(max_height, char_height)
        elif composition.pdf_same_style_unicode_characters:
            # 对于纯 Unicode 字符，我们使用其样式中的字体大小作为高度估计
            font_size = (
                composition.pdf_same_style_unicode_characters.pdf_style.font_size
            )
            max_height = max(max_height, font_size)
        elif composition.pdf_line:
            for pdf_char in composition.pdf_line.pdf_character:
                char_height = pdf_char.box.y2 - pdf_char.box.y
                max_height = max(max_height, char_height)
        elif composition.pdf_formula:
            formula_height = (
                composition.pdf_formula.box.y2 - composition.pdf_formula.box.y
            )
            max_height = max(max_height, formula_height)
        else:
            logger.error(
                f"Unknown composition type. "
                f"Composition: {composition}. "
                f"Paragraph: {paragraph}. ",
            )
            continue
    return max_height


def is_same_style(style1, style2) -> bool:
    """判断两个样式是否相同"""
    if style1 is None or style2 is None:
        return style1 is style2

    return (
        style1.font_id == style2.font_id
        and math.fabs(style1.font_size - style2.font_size) < 0.02
        and is_same_graphic_state(style1.graphic_state, style2.graphic_state)
    )


def is_same_style_except_size(style1, style2) -> bool:
    """判断两个样式是否相同"""
    if style1 is None or style2 is None:
        return style1 is style2

    return (
        style1.font_id == style2.font_id
        and 0.7 < math.fabs(style1.font_size / style2.font_size) < 1.3
        and is_same_graphic_state(style1.graphic_state, style2.graphic_state)
    )


def is_same_style_except_font(style1, style2) -> bool:
    """判断两个样式是否相同"""
    if style1 is None or style2 is None:
        return style1 is style2

    return math.fabs(
        style1.font_size - style2.font_size,
    ) < 0.02 and is_same_graphic_state(style1.graphic_state, style2.graphic_state)


def is_same_graphic_state(state1: GraphicState, state2: GraphicState) -> bool:
    """判断两个 GraphicState 是否相同"""
    if state1 is None or state2 is None:
        return state1 is state2

    return (
        state1.linewidth == state2.linewidth
        and state1.dash == state2.dash
        and state1.flatness == state2.flatness
        and state1.intent == state2.intent
        and state1.linecap == state2.linecap
        and state1.linejoin == state2.linejoin
        and state1.miterlimit == state2.miterlimit
        and state1.ncolor == state2.ncolor
        and state1.scolor == state2.scolor
        and state1.stroking_color_space_name == state2.stroking_color_space_name
        and state1.non_stroking_color_space_name == state2.non_stroking_color_space_name
        and state1.passthrough_per_char_instruction
        == state2.passthrough_per_char_instruction
    )


def add_space_dummy_chars(paragraph: PdfParagraph) -> None:
    """
    在 PDF 段落中添加表示空格的 dummy 字符。
    这个函数会直接修改传入的 paragraph 对象，在需要空格的地方添加 dummy 字符。
    同时也会处理不同组成部分之间的空格。

    Args:
        paragraph: 需要处理的 PDF 段落对象
    """
    # 首先处理每个组成部分内部的空格
    for composition in paragraph.pdf_paragraph_composition:
        if composition.pdf_line:
            chars = composition.pdf_line.pdf_character
            _add_space_dummy_chars_to_list(chars)
        elif composition.pdf_same_style_characters:
            chars = composition.pdf_same_style_characters.pdf_character
            _add_space_dummy_chars_to_list(chars)
        elif composition.pdf_same_style_unicode_characters:
            # 对于 unicode 字符，不需要处理。
            # 这种类型只会出现在翻译好的结果中
            continue
        elif composition.pdf_formula:
            chars = composition.pdf_formula.pdf_character
            _add_space_dummy_chars_to_list(chars)

    # 然后处理组成部分之间的空格
    for i in range(len(paragraph.pdf_paragraph_composition) - 1):
        curr_comp = paragraph.pdf_paragraph_composition[i]
        next_comp = paragraph.pdf_paragraph_composition[i + 1]

        # 获取当前组成部分的最后一个字符
        curr_last_char = _get_last_char_from_composition(curr_comp)
        if not curr_last_char:
            continue

        # 获取下一个组成部分的第一个字符
        next_first_char = _get_first_char_from_composition(next_comp)
        if not next_first_char:
            continue

        # 检查两个组成部分之间是否需要添加空格
        distance = next_first_char.box.x - curr_last_char.box.x2
        if distance > 1:  # 只考虑正向距离
            # 创建一个 dummy 字符作为空格
            space_box = Box(
                x=curr_last_char.box.x2,
                y=curr_last_char.box.y,
                x2=curr_last_char.box.x2 + distance,
                y2=curr_last_char.box.y2,
            )

            space_char = PdfCharacter(
                pdf_style=curr_last_char.pdf_style,
                box=space_box,
                char_unicode=" ",
                scale=curr_last_char.scale,
                advance=space_box.x2 - space_box.x,
                visual_bbox=il_version_1.VisualBbox(box=space_box),
            )

            # 将空格添加到当前组成部分的末尾
            if curr_comp.pdf_line:
                curr_comp.pdf_line.pdf_character.append(space_char)
            elif curr_comp.pdf_same_style_characters:
                curr_comp.pdf_same_style_characters.pdf_character.append(space_char)
            elif curr_comp.pdf_formula:
                curr_comp.pdf_formula.pdf_character.append(space_char)


def _get_first_char_from_composition(
    comp: PdfParagraphComposition,
) -> PdfCharacter | None:
    """获取组成部分的第一个字符"""
    if comp.pdf_line and comp.pdf_line.pdf_character:
        return comp.pdf_line.pdf_character[0]
    elif (
        comp.pdf_same_style_characters and comp.pdf_same_style_characters.pdf_character
    ):
        return comp.pdf_same_style_characters.pdf_character[0]
    elif comp.pdf_formula and comp.pdf_formula.pdf_character:
        return comp.pdf_formula.pdf_character[0]
    elif comp.pdf_character:
        return comp.pdf_character
    return None


def _get_last_char_from_composition(
    comp: PdfParagraphComposition,
) -> PdfCharacter | None:
    """获取组成部分的最后一个字符"""
    if comp.pdf_line and comp.pdf_line.pdf_character:
        return comp.pdf_line.pdf_character[-1]
    elif (
        comp.pdf_same_style_characters and comp.pdf_same_style_characters.pdf_character
    ):
        return comp.pdf_same_style_characters.pdf_character[-1]
    elif comp.pdf_formula and comp.pdf_formula.pdf_character:
        return comp.pdf_formula.pdf_character[-1]
    elif comp.pdf_character:
        return comp.pdf_character
    return None


def _add_space_dummy_chars_to_list(chars: list[PdfCharacter]) -> None:
    """
    在字符列表中的适当位置添加表示空格的 dummy 字符。

    Args:
        chars: PdfCharacter 对象列表
    """
    if not chars:
        return

    # 计算字符间距的中位数
    distances = []
    for i in range(len(chars) - 1):
        distance = chars[i + 1].box.x - chars[i].box.x2
        if distance > 1:  # 只考虑正向距离
            distances.append(distance)

    # 去重后的距离
    distinct_distances = sorted(set(distances))

    if not distinct_distances:
        median_distance = 1
    elif len(distinct_distances) == 1:
        median_distance = distinct_distances[0]
    else:
        median_distance = distinct_distances[1]

    # 在需要的地方插入空格字符
    i = 0
    while i < len(chars) - 1:
        curr_char = chars[i]
        next_char = chars[i + 1]

        distance = next_char.box.x - curr_char.box.x2
        if distance >= median_distance or Layout.is_newline(curr_char, next_char):
            if distance < 0:
                distance = -distance
            # 创建一个 dummy 字符作为空格
            space_box = Box(
                x=curr_char.box.x2,
                y=curr_char.box.y,
                x2=curr_char.box.x2 + min(distance, median_distance),
                y2=curr_char.box.y2,
            )

            space_char = PdfCharacter(
                pdf_style=curr_char.pdf_style,
                box=space_box,
                char_unicode=" ",
                scale=curr_char.scale,
                advance=space_box.x2 - space_box.x,
                visual_bbox=il_version_1.VisualBbox(box=space_box),
            )

            # 在当前位置后插入空格字符
            chars.insert(i + 1, space_char)
            i += 2  # 跳过刚插入的空格
        else:
            i += 1


def build_layout_index(page):
    """Builds an R-tree index for all layouts on the page."""
    from rtree import index

    layout_index = index.Index()
    layout_map = {}
    for i, layout in enumerate(page.page_layout):
        layout_map[i] = layout
        if layout.box:
            layout_index.insert(i, box_to_tuple(layout.box))
    page.layout_index = layout_index
    page.layout_map = layout_map


def calculate_iou_for_boxes(box1: Box, box2: Box) -> float:
    """Calculate the intersection area divided by the first box area."""
    x_left = max(box1.x, box2.x)
    y_bottom = max(box1.y, box2.y)
    x_right = min(box1.x2, box2.x2)
    y_top = min(box1.y2, box2.y2)

    if x_right <= x_left or y_top <= y_bottom:
        return 0.0

    # Calculate intersection area
    intersection_area = (x_right - x_left) * (y_top - y_bottom)

    # Calculate area of first box
    first_box_area = (box1.x2 - box1.x) * (box1.y2 - box1.y)

    # Return intersection divided by first box area, handle division by zero
    if first_box_area <= 0:
        return 0.0

    return intersection_area / first_box_area


def calculate_y_iou_for_boxes(box1: Box, box2: Box) -> float:
    """Calculate the intersection ratio in y-axis direction divided by the first box height.

    Args:
        box1: First box
        box2: Second box

    Returns:
        float: Intersection ratio in y-axis direction between 0 and 1
    """
    y_bottom = max(box1.y, box2.y)
    y_top = min(box1.y2, box2.y2)

    if y_top <= y_bottom:
        return 0.0

    # Calculate intersection height
    intersection_height = y_top - y_bottom

    # Calculate height of first box
    first_box_height = box1.y2 - box1.y

    # Return intersection divided by first box height, handle division by zero
    if first_box_height <= 0:
        return 0.0

    return intersection_height / first_box_height


def get_character_layout(
    char,
    page,
    layout_priority=None,
    bbox_mode: Literal["auto", "visual", "box"] = "auto",
):
    """Get the layout for a character based on priority and IoU."""
    if layout_priority is None:
        layout_priority = [
            "image",
            "number",
            "reference",
            "algorithm",
            "formula_caption",
            "isolate_formula",
            "table_footnote",
            "table_caption",
            "figure_caption",
            "table_text",
            "table",
            "figure",
            "abandon",
            "title",
            "paragraph_title",
            "abstract",
            "content",
            "figure_title",
            "chart_title",
            "table_title",
            "doc_title",
            "footnote",
            "header",
            "footer",
            "sealplain text",
            "tiny text",
            "text",
            "formula",
        ]

    char_box = char.visual_bbox.box
    char_box2 = char.box
    if bbox_mode == "auto":
        # Calculate IOU to decide which box to use
        intersection_area = max(
            0, min(char_box.x2, char_box2.x2) - max(char_box.x, char_box2.x)
        ) * max(0, min(char_box.y2, char_box2.y2) - max(char_box.y, char_box2.y))
        char_box_area = (char_box.x2 - char_box.x) * (char_box.y2 - char_box.y)

        if char_box_area > 0:
            iou = intersection_area / char_box_area
            if iou < 0.2:
                char_box = char_box2
    elif bbox_mode == "box":
        char_box = char_box2

    # Check if page has layout_index and layout_map
    if not hasattr(page, "layout_index") or not hasattr(page, "layout_map"):
        return None

    # Collect all intersecting layouts and their IoU values
    matching_layouts = []
    candidate_ids = list(page.layout_index.intersection(box_to_tuple(char_box)))
    candidate_layouts = [page.layout_map[i] for i in candidate_ids]

    for layout in candidate_layouts:
        # Calculate IoU
        intersection_area = max(
            0, min(char_box.x2, layout.box.x2) - max(char_box.x, layout.box.x)
        ) * max(0, min(char_box.y2, layout.box.y2) - max(char_box.y, layout.box.y))
        char_area = (char_box.x2 - char_box.x) * (char_box.y2 - char_box.y)

        if char_area > 0:
            iou = intersection_area / char_area
            if iou > 0:
                matching_layouts.append(
                    {
                        "layout": Layout(layout.id, layout.class_name),
                        "priority": layout_priority.index(layout.class_name)
                        if layout.class_name in layout_priority
                        else len(layout_priority),
                        "iou": iou,
                    }
                )

    if not matching_layouts:
        return None

    # Sort by priority (ascending) and IoU value (descending)
    matching_layouts.sort(key=lambda x: (x["priority"], -x["iou"]))

    return matching_layouts[0]["layout"]


def is_text_layout(layout: Layout):
    """Check if a layout is a text layout."""
    return layout is not None and layout.name in [
        "plain text",
        "tiny text",
        "title",
        "abandon",
        "figure_caption",
        "table_caption",
        "table_text",
        # "reference",
        "title",
        "paragraph_title",
        "abstract",
        "content",
        "figure_title",
        "table_title",
        "doc_title",
        "footnote",
        "header",
        "footer",
        "seal",
        "text",
        "chart_title",
    ]


def is_character_in_formula_layout(
    char: il_version_1.PdfCharacter, page: il_version_1.Page
) -> int | None:
    """Check if character is contained within any formula-related layout."""
    formula_layout_types = {"formula"}

    char_box = char.visual_bbox.box
    char_box2 = char.box

    if calculate_iou_for_boxes(char_box, char_box2) < 0.2:
        char_box = char_box2

    # Check if page has layout_index and layout_map
    if not hasattr(page, "layout_index") or not hasattr(page, "layout_map"):
        return False

    # Get all candidate layouts that intersect with the character
    candidate_ids = list(page.layout_index.intersection(box_to_tuple(char_box)))
    candidate_layouts: list[il_version_1.PageLayout] = [
        page.layout_map[i] for i in candidate_ids
    ]

    # Check if any intersecting layout is a formula type
    for layout in candidate_layouts:
        if layout.class_name in formula_layout_types:
            iou = calculate_iou_for_boxes(char_box, layout.box)
            if iou > 0.4:  # Character has overlap with formula layout
                return layout.id

    return None<|MERGE_RESOLUTION|>--- conflicted
+++ resolved
@@ -261,7 +261,6 @@
             unicode_chars.append(chars[i])
             continue
 
-<<<<<<< HEAD
         # use unicode regex to replace all space with " "
         unicode_chars.append(
             regex.sub(
@@ -270,9 +269,6 @@
                 unicodedata.normalize("NFKC", chars[i].char_unicode),
             )
         )
-=======
-        unicode_chars.append(chars[i].char_unicode)
->>>>>>> b60c1422
 
         # 如果是空格，跳过
         if chars[i].char_unicode == " ":
